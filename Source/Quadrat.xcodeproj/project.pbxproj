// !$*UTF8*$!
{
	archiveVersion = 1;
	classes = {
	};
	objectVersion = 46;
	objects = {

/* Begin PBXBuildFile section */
		470955C51A291DD600BDCDC0 /* Logger.swift in Sources */ = {isa = PBXBuildFile; fileRef = 470955C41A291DD600BDCDC0 /* Logger.swift */; };
		470955C61A291EB300BDCDC0 /* Logger.swift in Sources */ = {isa = PBXBuildFile; fileRef = 470955C41A291DD600BDCDC0 /* Logger.swift */; };
		472A59D91A3378840053F4A2 /* NetworkActivityIndicatorController.swift in Sources */ = {isa = PBXBuildFile; fileRef = 472A59D81A3378840053F4A2 /* NetworkActivityIndicatorController.swift */; };
		472A59DA1A337A700053F4A2 /* NetworkActivityIndicatorController.swift in Sources */ = {isa = PBXBuildFile; fileRef = 472A59D81A3378840053F4A2 /* NetworkActivityIndicatorController.swift */; };
		473597901A0F8DF500CD6EA3 /* Authorizer.swift in Sources */ = {isa = PBXBuildFile; fileRef = 4735978F1A0F8DF500CD6EA3 /* Authorizer.swift */; };
		473597911A0F8E3000CD6EA3 /* Authorizer.swift in Sources */ = {isa = PBXBuildFile; fileRef = 4735978F1A0F8DF500CD6EA3 /* Authorizer.swift */; };
		476B708F1A0EBAE700AFAC33 /* Quadrat.h in Headers */ = {isa = PBXBuildFile; fileRef = 476B708E1A0EBAE700AFAC33 /* Quadrat.h */; settings = {ATTRIBUTES = (Public, ); }; };
		476B70C31A0EBB5C00AFAC33 /* Configuration.swift in Sources */ = {isa = PBXBuildFile; fileRef = 476B70AC1A0EBB5C00AFAC33 /* Configuration.swift */; };
		476B70C41A0EBB5C00AFAC33 /* Checkins.swift in Sources */ = {isa = PBXBuildFile; fileRef = 476B70AE1A0EBB5C00AFAC33 /* Checkins.swift */; };
		476B70C51A0EBB5C00AFAC33 /* Endpoint.swift in Sources */ = {isa = PBXBuildFile; fileRef = 476B70AF1A0EBB5C00AFAC33 /* Endpoint.swift */; };
		476B70C61A0EBB5C00AFAC33 /* Events.swift in Sources */ = {isa = PBXBuildFile; fileRef = 476B70B01A0EBB5C00AFAC33 /* Events.swift */; };
		476B70C71A0EBB5C00AFAC33 /* Lists.swift in Sources */ = {isa = PBXBuildFile; fileRef = 476B70B11A0EBB5C00AFAC33 /* Lists.swift */; };
		476B70C81A0EBB5C00AFAC33 /* Pages.swift in Sources */ = {isa = PBXBuildFile; fileRef = 476B70B21A0EBB5C00AFAC33 /* Pages.swift */; };
		476B70C91A0EBB5C00AFAC33 /* PageUpdates.swift in Sources */ = {isa = PBXBuildFile; fileRef = 476B70B31A0EBB5C00AFAC33 /* PageUpdates.swift */; };
		476B70CA1A0EBB5C00AFAC33 /* Photos.swift in Sources */ = {isa = PBXBuildFile; fileRef = 476B70B41A0EBB5C00AFAC33 /* Photos.swift */; };
		476B70CB1A0EBB5C00AFAC33 /* Settings.swift in Sources */ = {isa = PBXBuildFile; fileRef = 476B70B51A0EBB5C00AFAC33 /* Settings.swift */; };
		476B70CC1A0EBB5C00AFAC33 /* Specials.swift in Sources */ = {isa = PBXBuildFile; fileRef = 476B70B61A0EBB5C00AFAC33 /* Specials.swift */; };
		476B70CD1A0EBB5C00AFAC33 /* Tips.swift in Sources */ = {isa = PBXBuildFile; fileRef = 476B70B71A0EBB5C00AFAC33 /* Tips.swift */; };
		476B70CE1A0EBB5C00AFAC33 /* Updates.swift in Sources */ = {isa = PBXBuildFile; fileRef = 476B70B81A0EBB5C00AFAC33 /* Updates.swift */; };
		476B70CF1A0EBB5C00AFAC33 /* Users.swift in Sources */ = {isa = PBXBuildFile; fileRef = 476B70B91A0EBB5C00AFAC33 /* Users.swift */; };
		476B70D01A0EBB5C00AFAC33 /* VenueGroups.swift in Sources */ = {isa = PBXBuildFile; fileRef = 476B70BA1A0EBB5C00AFAC33 /* VenueGroups.swift */; };
		476B70D11A0EBB5C00AFAC33 /* Venues.swift in Sources */ = {isa = PBXBuildFile; fileRef = 476B70BB1A0EBB5C00AFAC33 /* Venues.swift */; };
		476B70D21A0EBB5C00AFAC33 /* Keychain.swift in Sources */ = {isa = PBXBuildFile; fileRef = 476B70BC1A0EBB5C00AFAC33 /* Keychain.swift */; };
		476B70D31A0EBB5C00AFAC33 /* Session.swift in Sources */ = {isa = PBXBuildFile; fileRef = 476B70BD1A0EBB5C00AFAC33 /* Session.swift */; };
		476B70D41A0EBB5C00AFAC33 /* Task.swift in Sources */ = {isa = PBXBuildFile; fileRef = 476B70BE1A0EBB5C00AFAC33 /* Task.swift */; };
		476B70DF1A0EBBA500AFAC33 /* QuadratTouch.h in Headers */ = {isa = PBXBuildFile; fileRef = 476B70DE1A0EBBA500AFAC33 /* QuadratTouch.h */; settings = {ATTRIBUTES = (Public, ); }; };
		476B70F31A0EBBBB00AFAC33 /* AuthorizationViewController.swift in Sources */ = {isa = PBXBuildFile; fileRef = 476B70A61A0EBB5C00AFAC33 /* AuthorizationViewController.swift */; };
		476B70F41A0EBBBB00AFAC33 /* AuthorizationViewController.xib in Resources */ = {isa = PBXBuildFile; fileRef = 476B70A71A0EBB5C00AFAC33 /* AuthorizationViewController.xib */; };
		476B70F51A0EBBC200AFAC33 /* Keychain.swift in Sources */ = {isa = PBXBuildFile; fileRef = 476B70BC1A0EBB5C00AFAC33 /* Keychain.swift */; };
		476B70F61A0EBBC200AFAC33 /* Session.swift in Sources */ = {isa = PBXBuildFile; fileRef = 476B70BD1A0EBB5C00AFAC33 /* Session.swift */; };
		476B70F71A0EBBC200AFAC33 /* Task.swift in Sources */ = {isa = PBXBuildFile; fileRef = 476B70BE1A0EBB5C00AFAC33 /* Task.swift */; };
		476B70F81A0EBBC500AFAC33 /* Checkins.swift in Sources */ = {isa = PBXBuildFile; fileRef = 476B70AE1A0EBB5C00AFAC33 /* Checkins.swift */; };
		476B70F91A0EBBC500AFAC33 /* Endpoint.swift in Sources */ = {isa = PBXBuildFile; fileRef = 476B70AF1A0EBB5C00AFAC33 /* Endpoint.swift */; };
		476B70FA1A0EBBC500AFAC33 /* Events.swift in Sources */ = {isa = PBXBuildFile; fileRef = 476B70B01A0EBB5C00AFAC33 /* Events.swift */; };
		476B70FB1A0EBBC500AFAC33 /* Lists.swift in Sources */ = {isa = PBXBuildFile; fileRef = 476B70B11A0EBB5C00AFAC33 /* Lists.swift */; };
		476B70FC1A0EBBC500AFAC33 /* Pages.swift in Sources */ = {isa = PBXBuildFile; fileRef = 476B70B21A0EBB5C00AFAC33 /* Pages.swift */; };
		476B70FD1A0EBBC500AFAC33 /* PageUpdates.swift in Sources */ = {isa = PBXBuildFile; fileRef = 476B70B31A0EBB5C00AFAC33 /* PageUpdates.swift */; };
		476B70FE1A0EBBC500AFAC33 /* Photos.swift in Sources */ = {isa = PBXBuildFile; fileRef = 476B70B41A0EBB5C00AFAC33 /* Photos.swift */; };
		476B70FF1A0EBBC500AFAC33 /* Settings.swift in Sources */ = {isa = PBXBuildFile; fileRef = 476B70B51A0EBB5C00AFAC33 /* Settings.swift */; };
		476B71001A0EBBC500AFAC33 /* Specials.swift in Sources */ = {isa = PBXBuildFile; fileRef = 476B70B61A0EBB5C00AFAC33 /* Specials.swift */; };
		476B71011A0EBBC500AFAC33 /* Tips.swift in Sources */ = {isa = PBXBuildFile; fileRef = 476B70B71A0EBB5C00AFAC33 /* Tips.swift */; };
		476B71021A0EBBC500AFAC33 /* Updates.swift in Sources */ = {isa = PBXBuildFile; fileRef = 476B70B81A0EBB5C00AFAC33 /* Updates.swift */; };
		476B71031A0EBBC500AFAC33 /* Users.swift in Sources */ = {isa = PBXBuildFile; fileRef = 476B70B91A0EBB5C00AFAC33 /* Users.swift */; };
		476B71041A0EBBC500AFAC33 /* VenueGroups.swift in Sources */ = {isa = PBXBuildFile; fileRef = 476B70BA1A0EBB5C00AFAC33 /* VenueGroups.swift */; };
		476B71051A0EBBC500AFAC33 /* Venues.swift in Sources */ = {isa = PBXBuildFile; fileRef = 476B70BB1A0EBB5C00AFAC33 /* Venues.swift */; };
		476B71071A0EBBCA00AFAC33 /* Configuration.swift in Sources */ = {isa = PBXBuildFile; fileRef = 476B70AC1A0EBB5C00AFAC33 /* Configuration.swift */; };
		476B710C1A0EBC7C00AFAC33 /* Authorization.swift in Sources */ = {isa = PBXBuildFile; fileRef = 476B710A1A0EBC7400AFAC33 /* Authorization.swift */; };
		476B710E1A0EBCC000AFAC33 /* Authorization.swift in Sources */ = {isa = PBXBuildFile; fileRef = 476B710D1A0EBCC000AFAC33 /* Authorization.swift */; };
		4773F8731A13DB1C0001603F /* NativeTouchAuthorizer.swift in Sources */ = {isa = PBXBuildFile; fileRef = 4773F8721A13DB1C0001603F /* NativeTouchAuthorizer.swift */; };
		4773F8751A13DB280001603F /* TouchAuthorizer.swift in Sources */ = {isa = PBXBuildFile; fileRef = 4773F8741A13DB280001603F /* TouchAuthorizer.swift */; };
		4773F8791A13DBF70001603F /* Parameters.swift in Sources */ = {isa = PBXBuildFile; fileRef = 4773F8781A13DBF70001603F /* Parameters.swift */; };
		4773F87B1A13DC5A0001603F /* OauthErrors.swift in Sources */ = {isa = PBXBuildFile; fileRef = 4773F87A1A13DC5A0001603F /* OauthErrors.swift */; };
		4773F87C1A13DFFF0001603F /* MacAuthorizer.swift in Sources */ = {isa = PBXBuildFile; fileRef = 4773F8761A13DBDC0001603F /* MacAuthorizer.swift */; };
		4773F87D1A13E08F0001603F /* OauthErrors.swift in Sources */ = {isa = PBXBuildFile; fileRef = 4773F87A1A13DC5A0001603F /* OauthErrors.swift */; };
		4773F87E1A13E10D0001603F /* Parameters.swift in Sources */ = {isa = PBXBuildFile; fileRef = 4773F8781A13DBF70001603F /* Parameters.swift */; };
		47888BEE1A18A3E900A76E47 /* Result.swift in Sources */ = {isa = PBXBuildFile; fileRef = 47888BED1A18A3E900A76E47 /* Result.swift */; };
		47888BEF1A18A92200A76E47 /* Result.swift in Sources */ = {isa = PBXBuildFile; fileRef = 47888BED1A18A3E900A76E47 /* Result.swift */; };
		47888BF31A1A8DD500A76E47 /* Request.swift in Sources */ = {isa = PBXBuildFile; fileRef = 47888BF21A1A8DD500A76E47 /* Request.swift */; };
		47888BF41A1A8DEE00A76E47 /* Request.swift in Sources */ = {isa = PBXBuildFile; fileRef = 47888BF21A1A8DD500A76E47 /* Request.swift */; };
		47888BF91A1A9B9900A76E47 /* Multi.swift in Sources */ = {isa = PBXBuildFile; fileRef = 47888BF81A1A9B9800A76E47 /* Multi.swift */; };
		47888BFA1A1A9C0400A76E47 /* Multi.swift in Sources */ = {isa = PBXBuildFile; fileRef = 47888BF81A1A9B9800A76E47 /* Multi.swift */; };
		47A96E4F1A0F73CE00C38E9A /* AuthorizationWindowController.xib in Resources */ = {isa = PBXBuildFile; fileRef = 47A96E4E1A0F73CE00C38E9A /* AuthorizationWindowController.xib */; };
		47A96E511A0F741B00C38E9A /* AuthorizationWindowController.swift in Sources */ = {isa = PBXBuildFile; fileRef = 47A96E501A0F741B00C38E9A /* AuthorizationWindowController.swift */; };
		47A96E551A0F80E100C38E9A /* WebKit.framework in Frameworks */ = {isa = PBXBuildFile; fileRef = 47A96E541A0F80E100C38E9A /* WebKit.framework */; };
		47C2164F1A2CF3A70009BB02 /* DataCache.swift in Sources */ = {isa = PBXBuildFile; fileRef = 47C2164E1A2CF3A70009BB02 /* DataCache.swift */; };
		47C216511A2F83700009BB02 /* DataCache.swift in Sources */ = {isa = PBXBuildFile; fileRef = 47C2164E1A2CF3A70009BB02 /* DataCache.swift */; };
/* End PBXBuildFile section */

/* Begin PBXFileReference section */
		470955C41A291DD600BDCDC0 /* Logger.swift */ = {isa = PBXFileReference; fileEncoding = 4; lastKnownFileType = sourcecode.swift; path = Logger.swift; sourceTree = "<group>"; };
		472A59D81A3378840053F4A2 /* NetworkActivityIndicatorController.swift */ = {isa = PBXFileReference; fileEncoding = 4; lastKnownFileType = sourcecode.swift; path = NetworkActivityIndicatorController.swift; sourceTree = "<group>"; };
		4735978F1A0F8DF500CD6EA3 /* Authorizer.swift */ = {isa = PBXFileReference; fileEncoding = 4; lastKnownFileType = sourcecode.swift; path = Authorizer.swift; sourceTree = "<group>"; };
		476B70891A0EBAE700AFAC33 /* Quadrat.framework */ = {isa = PBXFileReference; explicitFileType = wrapper.framework; includeInIndex = 0; path = Quadrat.framework; sourceTree = BUILT_PRODUCTS_DIR; };
		476B708D1A0EBAE700AFAC33 /* Info.plist */ = {isa = PBXFileReference; lastKnownFileType = text.plist.xml; path = Info.plist; sourceTree = "<group>"; };
		476B708E1A0EBAE700AFAC33 /* Quadrat.h */ = {isa = PBXFileReference; lastKnownFileType = sourcecode.c.h; path = Quadrat.h; sourceTree = "<group>"; };
		476B70A61A0EBB5C00AFAC33 /* AuthorizationViewController.swift */ = {isa = PBXFileReference; fileEncoding = 4; lastKnownFileType = sourcecode.swift; path = AuthorizationViewController.swift; sourceTree = "<group>"; };
		476B70A71A0EBB5C00AFAC33 /* AuthorizationViewController.xib */ = {isa = PBXFileReference; fileEncoding = 4; lastKnownFileType = file.xib; path = AuthorizationViewController.xib; sourceTree = "<group>"; };
		476B70AC1A0EBB5C00AFAC33 /* Configuration.swift */ = {isa = PBXFileReference; fileEncoding = 4; lastKnownFileType = sourcecode.swift; path = Configuration.swift; sourceTree = "<group>"; };
		476B70AE1A0EBB5C00AFAC33 /* Checkins.swift */ = {isa = PBXFileReference; fileEncoding = 4; lastKnownFileType = sourcecode.swift; path = Checkins.swift; sourceTree = "<group>"; };
		476B70AF1A0EBB5C00AFAC33 /* Endpoint.swift */ = {isa = PBXFileReference; fileEncoding = 4; lastKnownFileType = sourcecode.swift; path = Endpoint.swift; sourceTree = "<group>"; };
		476B70B01A0EBB5C00AFAC33 /* Events.swift */ = {isa = PBXFileReference; fileEncoding = 4; lastKnownFileType = sourcecode.swift; path = Events.swift; sourceTree = "<group>"; };
		476B70B11A0EBB5C00AFAC33 /* Lists.swift */ = {isa = PBXFileReference; fileEncoding = 4; lastKnownFileType = sourcecode.swift; path = Lists.swift; sourceTree = "<group>"; };
		476B70B21A0EBB5C00AFAC33 /* Pages.swift */ = {isa = PBXFileReference; fileEncoding = 4; lastKnownFileType = sourcecode.swift; path = Pages.swift; sourceTree = "<group>"; };
		476B70B31A0EBB5C00AFAC33 /* PageUpdates.swift */ = {isa = PBXFileReference; fileEncoding = 4; lastKnownFileType = sourcecode.swift; path = PageUpdates.swift; sourceTree = "<group>"; };
		476B70B41A0EBB5C00AFAC33 /* Photos.swift */ = {isa = PBXFileReference; fileEncoding = 4; lastKnownFileType = sourcecode.swift; path = Photos.swift; sourceTree = "<group>"; };
		476B70B51A0EBB5C00AFAC33 /* Settings.swift */ = {isa = PBXFileReference; fileEncoding = 4; lastKnownFileType = sourcecode.swift; path = Settings.swift; sourceTree = "<group>"; };
		476B70B61A0EBB5C00AFAC33 /* Specials.swift */ = {isa = PBXFileReference; fileEncoding = 4; lastKnownFileType = sourcecode.swift; path = Specials.swift; sourceTree = "<group>"; };
		476B70B71A0EBB5C00AFAC33 /* Tips.swift */ = {isa = PBXFileReference; fileEncoding = 4; lastKnownFileType = sourcecode.swift; path = Tips.swift; sourceTree = "<group>"; };
		476B70B81A0EBB5C00AFAC33 /* Updates.swift */ = {isa = PBXFileReference; fileEncoding = 4; lastKnownFileType = sourcecode.swift; path = Updates.swift; sourceTree = "<group>"; };
		476B70B91A0EBB5C00AFAC33 /* Users.swift */ = {isa = PBXFileReference; fileEncoding = 4; lastKnownFileType = sourcecode.swift; path = Users.swift; sourceTree = "<group>"; };
		476B70BA1A0EBB5C00AFAC33 /* VenueGroups.swift */ = {isa = PBXFileReference; fileEncoding = 4; lastKnownFileType = sourcecode.swift; path = VenueGroups.swift; sourceTree = "<group>"; };
		476B70BB1A0EBB5C00AFAC33 /* Venues.swift */ = {isa = PBXFileReference; fileEncoding = 4; lastKnownFileType = sourcecode.swift; path = Venues.swift; sourceTree = "<group>"; };
		476B70BC1A0EBB5C00AFAC33 /* Keychain.swift */ = {isa = PBXFileReference; fileEncoding = 4; lastKnownFileType = sourcecode.swift; path = Keychain.swift; sourceTree = "<group>"; };
		476B70BD1A0EBB5C00AFAC33 /* Session.swift */ = {isa = PBXFileReference; fileEncoding = 4; lastKnownFileType = sourcecode.swift; path = Session.swift; sourceTree = "<group>"; };
		476B70BE1A0EBB5C00AFAC33 /* Task.swift */ = {isa = PBXFileReference; fileEncoding = 4; lastKnownFileType = sourcecode.swift; path = Task.swift; sourceTree = "<group>"; };
		476B70DA1A0EBBA500AFAC33 /* QuadratTouch.framework */ = {isa = PBXFileReference; explicitFileType = wrapper.framework; includeInIndex = 0; path = QuadratTouch.framework; sourceTree = BUILT_PRODUCTS_DIR; };
		476B70DD1A0EBBA500AFAC33 /* Info.plist */ = {isa = PBXFileReference; lastKnownFileType = text.plist.xml; path = Info.plist; sourceTree = "<group>"; };
		476B70DE1A0EBBA500AFAC33 /* QuadratTouch.h */ = {isa = PBXFileReference; lastKnownFileType = sourcecode.c.h; path = QuadratTouch.h; sourceTree = "<group>"; };
		476B710A1A0EBC7400AFAC33 /* Authorization.swift */ = {isa = PBXFileReference; fileEncoding = 4; lastKnownFileType = sourcecode.swift; path = Authorization.swift; sourceTree = "<group>"; };
		476B710D1A0EBCC000AFAC33 /* Authorization.swift */ = {isa = PBXFileReference; fileEncoding = 4; lastKnownFileType = sourcecode.swift; path = Authorization.swift; sourceTree = "<group>"; };
		4773F8721A13DB1C0001603F /* NativeTouchAuthorizer.swift */ = {isa = PBXFileReference; fileEncoding = 4; lastKnownFileType = sourcecode.swift; path = NativeTouchAuthorizer.swift; sourceTree = "<group>"; };
		4773F8741A13DB280001603F /* TouchAuthorizer.swift */ = {isa = PBXFileReference; fileEncoding = 4; lastKnownFileType = sourcecode.swift; path = TouchAuthorizer.swift; sourceTree = "<group>"; };
		4773F8761A13DBDC0001603F /* MacAuthorizer.swift */ = {isa = PBXFileReference; fileEncoding = 4; lastKnownFileType = sourcecode.swift; path = MacAuthorizer.swift; sourceTree = "<group>"; };
		4773F8781A13DBF70001603F /* Parameters.swift */ = {isa = PBXFileReference; fileEncoding = 4; lastKnownFileType = sourcecode.swift; path = Parameters.swift; sourceTree = "<group>"; };
		4773F87A1A13DC5A0001603F /* OauthErrors.swift */ = {isa = PBXFileReference; fileEncoding = 4; lastKnownFileType = sourcecode.swift; path = OauthErrors.swift; sourceTree = "<group>"; };
		47888BED1A18A3E900A76E47 /* Result.swift */ = {isa = PBXFileReference; fileEncoding = 4; lastKnownFileType = sourcecode.swift; name = Result.swift; path = Shared/Result.swift; sourceTree = SOURCE_ROOT; };
		47888BF21A1A8DD500A76E47 /* Request.swift */ = {isa = PBXFileReference; fileEncoding = 4; lastKnownFileType = sourcecode.swift; path = Request.swift; sourceTree = "<group>"; };
		47888BF81A1A9B9800A76E47 /* Multi.swift */ = {isa = PBXFileReference; fileEncoding = 4; lastKnownFileType = sourcecode.swift; path = Multi.swift; sourceTree = "<group>"; };
		47A96E4E1A0F73CE00C38E9A /* AuthorizationWindowController.xib */ = {isa = PBXFileReference; fileEncoding = 4; lastKnownFileType = file.xib; path = AuthorizationWindowController.xib; sourceTree = "<group>"; };
		47A96E501A0F741B00C38E9A /* AuthorizationWindowController.swift */ = {isa = PBXFileReference; fileEncoding = 4; lastKnownFileType = sourcecode.swift; path = AuthorizationWindowController.swift; sourceTree = "<group>"; };
		47A96E541A0F80E100C38E9A /* WebKit.framework */ = {isa = PBXFileReference; lastKnownFileType = wrapper.framework; name = WebKit.framework; path = System/Library/Frameworks/WebKit.framework; sourceTree = SDKROOT; };
		47C2164E1A2CF3A70009BB02 /* DataCache.swift */ = {isa = PBXFileReference; fileEncoding = 4; lastKnownFileType = sourcecode.swift; path = DataCache.swift; sourceTree = "<group>"; };
/* End PBXFileReference section */

/* Begin PBXFrameworksBuildPhase section */
		476B70851A0EBAE700AFAC33 /* Frameworks */ = {
			isa = PBXFrameworksBuildPhase;
			buildActionMask = 2147483647;
			files = (
				47A96E551A0F80E100C38E9A /* WebKit.framework in Frameworks */,
			);
			runOnlyForDeploymentPostprocessing = 0;
		};
		476B70D61A0EBBA500AFAC33 /* Frameworks */ = {
			isa = PBXFrameworksBuildPhase;
			buildActionMask = 2147483647;
			files = (
			);
			runOnlyForDeploymentPostprocessing = 0;
		};
/* End PBXFrameworksBuildPhase section */

/* Begin PBXGroup section */
		476B707F1A0EBAE700AFAC33 = {
			isa = PBXGroup;
			children = (
				476B70AA1A0EBB5C00AFAC33 /* Shared */,
				476B70A51A0EBB5C00AFAC33 /* iOS */,
				476B70A91A0EBB5C00AFAC33 /* OSX */,
				476B708B1A0EBAE700AFAC33 /* Quadrat */,
				476B70DB1A0EBBA500AFAC33 /* QuadratTouch */,
				476B708A1A0EBAE700AFAC33 /* Products */,
			);
			indentWidth = 4;
			sourceTree = "<group>";
			tabWidth = 4;
		};
		476B708A1A0EBAE700AFAC33 /* Products */ = {
			isa = PBXGroup;
			children = (
				476B70891A0EBAE700AFAC33 /* Quadrat.framework */,
				476B70DA1A0EBBA500AFAC33 /* QuadratTouch.framework */,
			);
			name = Products;
			sourceTree = "<group>";
		};
		476B708B1A0EBAE700AFAC33 /* Quadrat */ = {
			isa = PBXGroup;
			children = (
				47A96E541A0F80E100C38E9A /* WebKit.framework */,
				476B708E1A0EBAE700AFAC33 /* Quadrat.h */,
				476B708C1A0EBAE700AFAC33 /* Supporting Files */,
			);
			path = Quadrat;
			sourceTree = "<group>";
		};
		476B708C1A0EBAE700AFAC33 /* Supporting Files */ = {
			isa = PBXGroup;
			children = (
				476B708D1A0EBAE700AFAC33 /* Info.plist */,
			);
			name = "Supporting Files";
			sourceTree = "<group>";
		};
		476B70A51A0EBB5C00AFAC33 /* iOS */ = {
			isa = PBXGroup;
			children = (
				476B710A1A0EBC7400AFAC33 /* Authorization.swift */,
				4773F8741A13DB280001603F /* TouchAuthorizer.swift */,
				4773F8721A13DB1C0001603F /* NativeTouchAuthorizer.swift */,
				476B70A61A0EBB5C00AFAC33 /* AuthorizationViewController.swift */,
				476B70A71A0EBB5C00AFAC33 /* AuthorizationViewController.xib */,
			);
			path = iOS;
			sourceTree = "<group>";
		};
		476B70A91A0EBB5C00AFAC33 /* OSX */ = {
			isa = PBXGroup;
			children = (
				476B710D1A0EBCC000AFAC33 /* Authorization.swift */,
				4773F8761A13DBDC0001603F /* MacAuthorizer.swift */,
				47A96E501A0F741B00C38E9A /* AuthorizationWindowController.swift */,
				47A96E4E1A0F73CE00C38E9A /* AuthorizationWindowController.xib */,
			);
			path = OSX;
			sourceTree = "<group>";
		};
		476B70AA1A0EBB5C00AFAC33 /* Shared */ = {
			isa = PBXGroup;
			children = (
				476B70AD1A0EBB5C00AFAC33 /* Endpoints */,
				476B70AC1A0EBB5C00AFAC33 /* Configuration.swift */,
				4773F8781A13DBF70001603F /* Parameters.swift */,
				476B70BC1A0EBB5C00AFAC33 /* Keychain.swift */,
				476B70BD1A0EBB5C00AFAC33 /* Session.swift */,
				470955C41A291DD600BDCDC0 /* Logger.swift */,
				476B70BE1A0EBB5C00AFAC33 /* Task.swift */,
				47888BF21A1A8DD500A76E47 /* Request.swift */,
				4735978F1A0F8DF500CD6EA3 /* Authorizer.swift */,
				4773F87A1A13DC5A0001603F /* OauthErrors.swift */,
				47888BED1A18A3E900A76E47 /* Result.swift */,
				47C2164E1A2CF3A70009BB02 /* DataCache.swift */,
				472A59D81A3378840053F4A2 /* NetworkActivityIndicatorController.swift */,
			);
			path = Shared;
			sourceTree = "<group>";
		};
		476B70AD1A0EBB5C00AFAC33 /* Endpoints */ = {
			isa = PBXGroup;
			children = (
				476B70AF1A0EBB5C00AFAC33 /* Endpoint.swift */,
				476B70B91A0EBB5C00AFAC33 /* Users.swift */,
				476B70BB1A0EBB5C00AFAC33 /* Venues.swift */,
				476B70BA1A0EBB5C00AFAC33 /* VenueGroups.swift */,
				476B70AE1A0EBB5C00AFAC33 /* Checkins.swift */,
				476B70B71A0EBB5C00AFAC33 /* Tips.swift */,
				476B70B11A0EBB5C00AFAC33 /* Lists.swift */,
				476B70B81A0EBB5C00AFAC33 /* Updates.swift */,
				476B70B41A0EBB5C00AFAC33 /* Photos.swift */,
				476B70B51A0EBB5C00AFAC33 /* Settings.swift */,
				476B70B61A0EBB5C00AFAC33 /* Specials.swift */,
				476B70B01A0EBB5C00AFAC33 /* Events.swift */,
				476B70B21A0EBB5C00AFAC33 /* Pages.swift */,
				476B70B31A0EBB5C00AFAC33 /* PageUpdates.swift */,
				47888BF81A1A9B9800A76E47 /* Multi.swift */,
			);
			path = Endpoints;
			sourceTree = "<group>";
		};
		476B70DB1A0EBBA500AFAC33 /* QuadratTouch */ = {
			isa = PBXGroup;
			children = (
				476B70DE1A0EBBA500AFAC33 /* QuadratTouch.h */,
				476B70DC1A0EBBA500AFAC33 /* Supporting Files */,
			);
			path = QuadratTouch;
			sourceTree = "<group>";
		};
		476B70DC1A0EBBA500AFAC33 /* Supporting Files */ = {
			isa = PBXGroup;
			children = (
				476B70DD1A0EBBA500AFAC33 /* Info.plist */,
			);
			name = "Supporting Files";
			sourceTree = "<group>";
		};
/* End PBXGroup section */

/* Begin PBXHeadersBuildPhase section */
		476B70861A0EBAE700AFAC33 /* Headers */ = {
			isa = PBXHeadersBuildPhase;
			buildActionMask = 2147483647;
			files = (
				476B708F1A0EBAE700AFAC33 /* Quadrat.h in Headers */,
			);
			runOnlyForDeploymentPostprocessing = 0;
		};
		476B70D71A0EBBA500AFAC33 /* Headers */ = {
			isa = PBXHeadersBuildPhase;
			buildActionMask = 2147483647;
			files = (
				476B70DF1A0EBBA500AFAC33 /* QuadratTouch.h in Headers */,
			);
			runOnlyForDeploymentPostprocessing = 0;
		};
/* End PBXHeadersBuildPhase section */

/* Begin PBXNativeTarget section */
		476B70881A0EBAE700AFAC33 /* Quadrat */ = {
			isa = PBXNativeTarget;
			buildConfigurationList = 476B709F1A0EBAE700AFAC33 /* Build configuration list for PBXNativeTarget "Quadrat" */;
			buildPhases = (
				476B70841A0EBAE700AFAC33 /* Sources */,
				476B70851A0EBAE700AFAC33 /* Frameworks */,
				476B70861A0EBAE700AFAC33 /* Headers */,
				476B70871A0EBAE700AFAC33 /* Resources */,
			);
			buildRules = (
			);
			dependencies = (
			);
			name = Quadrat;
			productName = Quadrat;
			productReference = 476B70891A0EBAE700AFAC33 /* Quadrat.framework */;
			productType = "com.apple.product-type.framework";
		};
		476B70D91A0EBBA500AFAC33 /* QuadratTouch */ = {
			isa = PBXNativeTarget;
			buildConfigurationList = 476B70ED1A0EBBA500AFAC33 /* Build configuration list for PBXNativeTarget "QuadratTouch" */;
			buildPhases = (
				476B70D51A0EBBA500AFAC33 /* Sources */,
				476B70D61A0EBBA500AFAC33 /* Frameworks */,
				476B70D71A0EBBA500AFAC33 /* Headers */,
				476B70D81A0EBBA500AFAC33 /* Resources */,
			);
			buildRules = (
			);
			dependencies = (
			);
			name = QuadratTouch;
			productName = QuadratTouch;
			productReference = 476B70DA1A0EBBA500AFAC33 /* QuadratTouch.framework */;
			productType = "com.apple.product-type.framework";
		};
/* End PBXNativeTarget section */

/* Begin PBXProject section */
		476B70801A0EBAE700AFAC33 /* Project object */ = {
			isa = PBXProject;
			attributes = {
				LastSwiftMigration = 0700;
				LastSwiftUpdateCheck = 0700;
				LastUpgradeCheck = 0700;
				ORGANIZATIONNAME = "Constantine Fry";
				TargetAttributes = {
					476B70881A0EBAE700AFAC33 = {
						CreatedOnToolsVersion = 6.1;
					};
					476B70D91A0EBBA500AFAC33 = {
						CreatedOnToolsVersion = 6.1;
<<<<<<< HEAD
						DevelopmentTeam = VZ266K5KCR;
=======
>>>>>>> 7cc22cf0
					};
				};
			};
			buildConfigurationList = 476B70831A0EBAE700AFAC33 /* Build configuration list for PBXProject "Quadrat" */;
			compatibilityVersion = "Xcode 3.2";
			developmentRegion = English;
			hasScannedForEncodings = 0;
			knownRegions = (
				en,
			);
			mainGroup = 476B707F1A0EBAE700AFAC33;
			productRefGroup = 476B708A1A0EBAE700AFAC33 /* Products */;
			projectDirPath = "";
			projectRoot = "";
			targets = (
				476B70881A0EBAE700AFAC33 /* Quadrat */,
				476B70D91A0EBBA500AFAC33 /* QuadratTouch */,
			);
		};
/* End PBXProject section */

/* Begin PBXResourcesBuildPhase section */
		476B70871A0EBAE700AFAC33 /* Resources */ = {
			isa = PBXResourcesBuildPhase;
			buildActionMask = 2147483647;
			files = (
				47A96E4F1A0F73CE00C38E9A /* AuthorizationWindowController.xib in Resources */,
			);
			runOnlyForDeploymentPostprocessing = 0;
		};
		476B70D81A0EBBA500AFAC33 /* Resources */ = {
			isa = PBXResourcesBuildPhase;
			buildActionMask = 2147483647;
			files = (
				476B70F41A0EBBBB00AFAC33 /* AuthorizationViewController.xib in Resources */,
			);
			runOnlyForDeploymentPostprocessing = 0;
		};
/* End PBXResourcesBuildPhase section */

/* Begin PBXSourcesBuildPhase section */
		476B70841A0EBAE700AFAC33 /* Sources */ = {
			isa = PBXSourcesBuildPhase;
			buildActionMask = 2147483647;
			files = (
				47888BEE1A18A3E900A76E47 /* Result.swift in Sources */,
				47888BF31A1A8DD500A76E47 /* Request.swift in Sources */,
				476B70CE1A0EBB5C00AFAC33 /* Updates.swift in Sources */,
				473597901A0F8DF500CD6EA3 /* Authorizer.swift in Sources */,
				476B70C61A0EBB5C00AFAC33 /* Events.swift in Sources */,
				476B70C91A0EBB5C00AFAC33 /* PageUpdates.swift in Sources */,
				4773F87C1A13DFFF0001603F /* MacAuthorizer.swift in Sources */,
				476B70D11A0EBB5C00AFAC33 /* Venues.swift in Sources */,
				476B70C31A0EBB5C00AFAC33 /* Configuration.swift in Sources */,
				476B70D21A0EBB5C00AFAC33 /* Keychain.swift in Sources */,
				476B70C71A0EBB5C00AFAC33 /* Lists.swift in Sources */,
				470955C51A291DD600BDCDC0 /* Logger.swift in Sources */,
				476B70C41A0EBB5C00AFAC33 /* Checkins.swift in Sources */,
				476B70CF1A0EBB5C00AFAC33 /* Users.swift in Sources */,
				476B70D31A0EBB5C00AFAC33 /* Session.swift in Sources */,
				476B70D41A0EBB5C00AFAC33 /* Task.swift in Sources */,
				472A59D91A3378840053F4A2 /* NetworkActivityIndicatorController.swift in Sources */,
				476B70C81A0EBB5C00AFAC33 /* Pages.swift in Sources */,
				47888BF91A1A9B9900A76E47 /* Multi.swift in Sources */,
				476B70CA1A0EBB5C00AFAC33 /* Photos.swift in Sources */,
				476B70CC1A0EBB5C00AFAC33 /* Specials.swift in Sources */,
				476B70CD1A0EBB5C00AFAC33 /* Tips.swift in Sources */,
				47A96E511A0F741B00C38E9A /* AuthorizationWindowController.swift in Sources */,
				4773F87D1A13E08F0001603F /* OauthErrors.swift in Sources */,
				476B70CB1A0EBB5C00AFAC33 /* Settings.swift in Sources */,
				476B70C51A0EBB5C00AFAC33 /* Endpoint.swift in Sources */,
				476B70D01A0EBB5C00AFAC33 /* VenueGroups.swift in Sources */,
				476B710E1A0EBCC000AFAC33 /* Authorization.swift in Sources */,
				4773F87E1A13E10D0001603F /* Parameters.swift in Sources */,
				47C2164F1A2CF3A70009BB02 /* DataCache.swift in Sources */,
			);
			runOnlyForDeploymentPostprocessing = 0;
		};
		476B70D51A0EBBA500AFAC33 /* Sources */ = {
			isa = PBXSourcesBuildPhase;
			buildActionMask = 2147483647;
			files = (
				4773F8791A13DBF70001603F /* Parameters.swift in Sources */,
				476B70F71A0EBBC200AFAC33 /* Task.swift in Sources */,
				4773F8751A13DB280001603F /* TouchAuthorizer.swift in Sources */,
				473597911A0F8E3000CD6EA3 /* Authorizer.swift in Sources */,
				476B71051A0EBBC500AFAC33 /* Venues.swift in Sources */,
				470955C61A291EB300BDCDC0 /* Logger.swift in Sources */,
				476B70F31A0EBBBB00AFAC33 /* AuthorizationViewController.swift in Sources */,
				47888BEF1A18A92200A76E47 /* Result.swift in Sources */,
				476B70F51A0EBBC200AFAC33 /* Keychain.swift in Sources */,
				476B70F61A0EBBC200AFAC33 /* Session.swift in Sources */,
				476B70FA1A0EBBC500AFAC33 /* Events.swift in Sources */,
				476B71071A0EBBCA00AFAC33 /* Configuration.swift in Sources */,
				476B70FE1A0EBBC500AFAC33 /* Photos.swift in Sources */,
				47888BFA1A1A9C0400A76E47 /* Multi.swift in Sources */,
				476B70FF1A0EBBC500AFAC33 /* Settings.swift in Sources */,
				476B71001A0EBBC500AFAC33 /* Specials.swift in Sources */,
				472A59DA1A337A700053F4A2 /* NetworkActivityIndicatorController.swift in Sources */,
				476B71031A0EBBC500AFAC33 /* Users.swift in Sources */,
				476B70FB1A0EBBC500AFAC33 /* Lists.swift in Sources */,
				47888BF41A1A8DEE00A76E47 /* Request.swift in Sources */,
				476B710C1A0EBC7C00AFAC33 /* Authorization.swift in Sources */,
				476B70FC1A0EBBC500AFAC33 /* Pages.swift in Sources */,
				4773F8731A13DB1C0001603F /* NativeTouchAuthorizer.swift in Sources */,
				476B71041A0EBBC500AFAC33 /* VenueGroups.swift in Sources */,
				476B70F91A0EBBC500AFAC33 /* Endpoint.swift in Sources */,
				4773F87B1A13DC5A0001603F /* OauthErrors.swift in Sources */,
				476B71011A0EBBC500AFAC33 /* Tips.swift in Sources */,
				47C216511A2F83700009BB02 /* DataCache.swift in Sources */,
				476B70F81A0EBBC500AFAC33 /* Checkins.swift in Sources */,
				476B70FD1A0EBBC500AFAC33 /* PageUpdates.swift in Sources */,
				476B71021A0EBBC500AFAC33 /* Updates.swift in Sources */,
			);
			runOnlyForDeploymentPostprocessing = 0;
		};
/* End PBXSourcesBuildPhase section */

/* Begin XCBuildConfiguration section */
		4745BF9B1B1F1672004A9DD7 /* AppStoreVPP */ = {
			isa = XCBuildConfiguration;
			buildSettings = {
				ALWAYS_SEARCH_USER_PATHS = NO;
				CLANG_CXX_LANGUAGE_STANDARD = "gnu++0x";
				CLANG_CXX_LIBRARY = "libc++";
				CLANG_ENABLE_MODULES = YES;
				CLANG_ENABLE_OBJC_ARC = YES;
				CLANG_WARN_BOOL_CONVERSION = YES;
				CLANG_WARN_CONSTANT_CONVERSION = YES;
				CLANG_WARN_DIRECT_OBJC_ISA_USAGE = YES_ERROR;
				CLANG_WARN_EMPTY_BODY = YES;
				CLANG_WARN_ENUM_CONVERSION = YES;
				CLANG_WARN_INT_CONVERSION = YES;
				CLANG_WARN_OBJC_ROOT_CLASS = YES_ERROR;
				CLANG_WARN_UNREACHABLE_CODE = YES;
				CLANG_WARN__DUPLICATE_METHOD_MATCH = YES;
				COPY_PHASE_STRIP = YES;
				CURRENT_PROJECT_VERSION = 1;
				DEBUG_INFORMATION_FORMAT = "dwarf-with-dsym";
				ENABLE_NS_ASSERTIONS = NO;
				ENABLE_STRICT_OBJC_MSGSEND = YES;
				GCC_C_LANGUAGE_STANDARD = gnu99;
				GCC_WARN_64_TO_32_BIT_CONVERSION = YES;
				GCC_WARN_ABOUT_RETURN_TYPE = YES_ERROR;
				GCC_WARN_UNDECLARED_SELECTOR = YES;
				GCC_WARN_UNINITIALIZED_AUTOS = YES_AGGRESSIVE;
				GCC_WARN_UNUSED_FUNCTION = YES;
				GCC_WARN_UNUSED_VARIABLE = YES;
				INSTALL_PATH = "";
				MACOSX_DEPLOYMENT_TARGET = 10.9;
				MTL_ENABLE_DEBUG_INFO = NO;
				SDKROOT = macosx;
				SWIFT_INCLUDE_PATHS = "";
				VERSIONING_SYSTEM = "apple-generic";
				VERSION_INFO_PREFIX = "";
			};
			name = AppStoreVPP;
		};
		4745BF9C1B1F1672004A9DD7 /* AppStoreVPP */ = {
			isa = XCBuildConfiguration;
			buildSettings = {
				COMBINE_HIDPI_IMAGES = YES;
				DEFINES_MODULE = YES;
				DYLIB_COMPATIBILITY_VERSION = 1;
				DYLIB_CURRENT_VERSION = 1;
				DYLIB_INSTALL_NAME_BASE = "@rpath";
				FRAMEWORK_VERSION = A;
				INFOPLIST_FILE = Quadrat/Info.plist;
				INSTALL_PATH = "@executable_path/../Frameworks";
				LD_RUNPATH_SEARCH_PATHS = "$(inherited) @executable_path/../Frameworks @loader_path/Frameworks";
				PRODUCT_NAME = "$(TARGET_NAME)";
				SKIP_INSTALL = YES;
			};
			name = AppStoreVPP;
		};
		4745BF9D1B1F1672004A9DD7 /* AppStoreVPP */ = {
			isa = XCBuildConfiguration;
			buildSettings = {
				CODE_SIGN_IDENTITY = "iPhone Developer";
				"CODE_SIGN_IDENTITY[sdk=iphoneos*]" = "iPhone Developer";
				DEFINES_MODULE = YES;
				DYLIB_COMPATIBILITY_VERSION = 1;
				DYLIB_CURRENT_VERSION = 1;
				DYLIB_INSTALL_NAME_BASE = "@rpath";
				INFOPLIST_FILE = QuadratTouch/Info.plist;
				INSTALL_PATH = "@executable_path/../Frameworks";
				IPHONEOS_DEPLOYMENT_TARGET = 8.0;
				LD_RUNPATH_SEARCH_PATHS = "$(inherited) @executable_path/Frameworks @loader_path/Frameworks";
				MACOSX_DEPLOYMENT_TARGET = "";
				PRODUCT_NAME = "$(TARGET_NAME)";
				SDKROOT = iphoneos;
				SKIP_INSTALL = YES;
				TARGETED_DEVICE_FAMILY = "1,2";
				VALIDATE_PRODUCT = YES;
			};
			name = AppStoreVPP;
		};
		476B709D1A0EBAE700AFAC33 /* Debug */ = {
			isa = XCBuildConfiguration;
			buildSettings = {
				ALWAYS_SEARCH_USER_PATHS = NO;
				CLANG_CXX_LANGUAGE_STANDARD = "gnu++0x";
				CLANG_CXX_LIBRARY = "libc++";
				CLANG_ENABLE_MODULES = YES;
				CLANG_ENABLE_OBJC_ARC = YES;
				CLANG_WARN_BOOL_CONVERSION = YES;
				CLANG_WARN_CONSTANT_CONVERSION = YES;
				CLANG_WARN_DIRECT_OBJC_ISA_USAGE = YES_ERROR;
				CLANG_WARN_EMPTY_BODY = YES;
				CLANG_WARN_ENUM_CONVERSION = YES;
				CLANG_WARN_INT_CONVERSION = YES;
				CLANG_WARN_OBJC_ROOT_CLASS = YES_ERROR;
				CLANG_WARN_UNREACHABLE_CODE = YES;
				CLANG_WARN__DUPLICATE_METHOD_MATCH = YES;
				COPY_PHASE_STRIP = NO;
				CURRENT_PROJECT_VERSION = 1;
				ENABLE_STRICT_OBJC_MSGSEND = YES;
				ENABLE_TESTABILITY = YES;
				GCC_C_LANGUAGE_STANDARD = gnu99;
				GCC_DYNAMIC_NO_PIC = NO;
				GCC_OPTIMIZATION_LEVEL = 0;
				GCC_PREPROCESSOR_DEFINITIONS = (
					"DEBUG=1",
					"$(inherited)",
				);
				GCC_SYMBOLS_PRIVATE_EXTERN = NO;
				GCC_WARN_64_TO_32_BIT_CONVERSION = YES;
				GCC_WARN_ABOUT_RETURN_TYPE = YES_ERROR;
				GCC_WARN_UNDECLARED_SELECTOR = YES;
				GCC_WARN_UNINITIALIZED_AUTOS = YES_AGGRESSIVE;
				GCC_WARN_UNUSED_FUNCTION = YES;
				GCC_WARN_UNUSED_VARIABLE = YES;
				INSTALL_PATH = "";
				IPHONEOS_DEPLOYMENT_TARGET = 8.0;
				MACOSX_DEPLOYMENT_TARGET = 10.9;
				MTL_ENABLE_DEBUG_INFO = YES;
				ONLY_ACTIVE_ARCH = YES;
				SDKROOT = macosx;
				SWIFT_INCLUDE_PATHS = "";
				SWIFT_OPTIMIZATION_LEVEL = "-Onone";
				VERSIONING_SYSTEM = "apple-generic";
				VERSION_INFO_PREFIX = "";
			};
			name = Debug;
		};
		476B709E1A0EBAE700AFAC33 /* Release */ = {
			isa = XCBuildConfiguration;
			buildSettings = {
				ALWAYS_SEARCH_USER_PATHS = NO;
				CLANG_CXX_LANGUAGE_STANDARD = "gnu++0x";
				CLANG_CXX_LIBRARY = "libc++";
				CLANG_ENABLE_MODULES = YES;
				CLANG_ENABLE_OBJC_ARC = YES;
				CLANG_WARN_BOOL_CONVERSION = YES;
				CLANG_WARN_CONSTANT_CONVERSION = YES;
				CLANG_WARN_DIRECT_OBJC_ISA_USAGE = YES_ERROR;
				CLANG_WARN_EMPTY_BODY = YES;
				CLANG_WARN_ENUM_CONVERSION = YES;
				CLANG_WARN_INT_CONVERSION = YES;
				CLANG_WARN_OBJC_ROOT_CLASS = YES_ERROR;
				CLANG_WARN_UNREACHABLE_CODE = YES;
				CLANG_WARN__DUPLICATE_METHOD_MATCH = YES;
				COPY_PHASE_STRIP = YES;
				CURRENT_PROJECT_VERSION = 1;
				DEBUG_INFORMATION_FORMAT = "dwarf-with-dsym";
				ENABLE_NS_ASSERTIONS = NO;
				ENABLE_STRICT_OBJC_MSGSEND = YES;
				GCC_C_LANGUAGE_STANDARD = gnu99;
				GCC_WARN_64_TO_32_BIT_CONVERSION = YES;
				GCC_WARN_ABOUT_RETURN_TYPE = YES_ERROR;
				GCC_WARN_UNDECLARED_SELECTOR = YES;
				GCC_WARN_UNINITIALIZED_AUTOS = YES_AGGRESSIVE;
				GCC_WARN_UNUSED_FUNCTION = YES;
				GCC_WARN_UNUSED_VARIABLE = YES;
				INSTALL_PATH = "";
				IPHONEOS_DEPLOYMENT_TARGET = 8.0;
				MACOSX_DEPLOYMENT_TARGET = 10.9;
				MTL_ENABLE_DEBUG_INFO = NO;
				SDKROOT = macosx;
				SWIFT_INCLUDE_PATHS = "";
				VERSIONING_SYSTEM = "apple-generic";
				VERSION_INFO_PREFIX = "";
			};
			name = Release;
		};
		476B70A01A0EBAE700AFAC33 /* Debug */ = {
			isa = XCBuildConfiguration;
			buildSettings = {
				COMBINE_HIDPI_IMAGES = YES;
				DEFINES_MODULE = YES;
				DYLIB_COMPATIBILITY_VERSION = 1;
				DYLIB_CURRENT_VERSION = 1;
				DYLIB_INSTALL_NAME_BASE = "@rpath";
				FRAMEWORK_VERSION = A;
				INFOPLIST_FILE = Quadrat/Info.plist;
				INSTALL_PATH = "@executable_path/../Frameworks";
				LD_RUNPATH_SEARCH_PATHS = "$(inherited) @executable_path/../Frameworks @loader_path/Frameworks";
				PRODUCT_BUNDLE_IDENTIFIER = "net.fry.$(PRODUCT_NAME:rfc1034identifier)";
				PRODUCT_NAME = "$(TARGET_NAME)";
				SKIP_INSTALL = YES;
			};
			name = Debug;
		};
		476B70A11A0EBAE700AFAC33 /* Release */ = {
			isa = XCBuildConfiguration;
			buildSettings = {
				COMBINE_HIDPI_IMAGES = YES;
				DEFINES_MODULE = YES;
				DYLIB_COMPATIBILITY_VERSION = 1;
				DYLIB_CURRENT_VERSION = 1;
				DYLIB_INSTALL_NAME_BASE = "@rpath";
				FRAMEWORK_VERSION = A;
				INFOPLIST_FILE = Quadrat/Info.plist;
				INSTALL_PATH = "@executable_path/../Frameworks";
				LD_RUNPATH_SEARCH_PATHS = "$(inherited) @executable_path/../Frameworks @loader_path/Frameworks";
				PRODUCT_BUNDLE_IDENTIFIER = "net.fry.$(PRODUCT_NAME:rfc1034identifier)";
				PRODUCT_NAME = "$(TARGET_NAME)";
				SKIP_INSTALL = YES;
			};
			name = Release;
		};
		476B70EE1A0EBBA500AFAC33 /* Debug */ = {
			isa = XCBuildConfiguration;
			buildSettings = {
				CODE_SIGN_IDENTITY = "";
				"CODE_SIGN_IDENTITY[sdk=iphoneos*]" = "iPhone Developer";
				DEFINES_MODULE = YES;
				DYLIB_COMPATIBILITY_VERSION = 1;
				DYLIB_CURRENT_VERSION = 1;
				DYLIB_INSTALL_NAME_BASE = "@rpath";
				GCC_PREPROCESSOR_DEFINITIONS = (
					"DEBUG=1",
					"$(inherited)",
				);
				INFOPLIST_FILE = QuadratTouch/Info.plist;
				INSTALL_PATH = "@executable_path/../Frameworks";
				LD_RUNPATH_SEARCH_PATHS = "$(inherited) @executable_path/Frameworks @loader_path/Frameworks";
				MACOSX_DEPLOYMENT_TARGET = "";
				PRODUCT_BUNDLE_IDENTIFIER = "net.fry.$(PRODUCT_NAME:rfc1034identifier)";
				PRODUCT_NAME = "$(TARGET_NAME)";
				SDKROOT = iphoneos;
				SKIP_INSTALL = YES;
				TARGETED_DEVICE_FAMILY = "1,2";
			};
			name = Debug;
		};
		476B70EF1A0EBBA500AFAC33 /* Release */ = {
			isa = XCBuildConfiguration;
			buildSettings = {
				CODE_SIGN_IDENTITY = "";
				"CODE_SIGN_IDENTITY[sdk=iphoneos*]" = "iPhone Developer";
				DEFINES_MODULE = YES;
				DYLIB_COMPATIBILITY_VERSION = 1;
				DYLIB_CURRENT_VERSION = 1;
				DYLIB_INSTALL_NAME_BASE = "@rpath";
				INFOPLIST_FILE = QuadratTouch/Info.plist;
				INSTALL_PATH = "@executable_path/../Frameworks";
				LD_RUNPATH_SEARCH_PATHS = "$(inherited) @executable_path/Frameworks @loader_path/Frameworks";
				MACOSX_DEPLOYMENT_TARGET = "";
				PRODUCT_BUNDLE_IDENTIFIER = "net.fry.$(PRODUCT_NAME:rfc1034identifier)";
				PRODUCT_NAME = "$(TARGET_NAME)";
				SDKROOT = iphoneos;
				SKIP_INSTALL = YES;
				TARGETED_DEVICE_FAMILY = "1,2";
				VALIDATE_PRODUCT = YES;
			};
			name = Release;
		};
		9E0EB9B21ADF9DE000F7686C /* AdHoc */ = {
			isa = XCBuildConfiguration;
			buildSettings = {
				ALWAYS_SEARCH_USER_PATHS = NO;
				CLANG_CXX_LANGUAGE_STANDARD = "gnu++0x";
				CLANG_CXX_LIBRARY = "libc++";
				CLANG_ENABLE_MODULES = YES;
				CLANG_ENABLE_OBJC_ARC = YES;
				CLANG_WARN_BOOL_CONVERSION = YES;
				CLANG_WARN_CONSTANT_CONVERSION = YES;
				CLANG_WARN_DIRECT_OBJC_ISA_USAGE = YES_ERROR;
				CLANG_WARN_EMPTY_BODY = YES;
				CLANG_WARN_ENUM_CONVERSION = YES;
				CLANG_WARN_INT_CONVERSION = YES;
				CLANG_WARN_OBJC_ROOT_CLASS = YES_ERROR;
				CLANG_WARN_UNREACHABLE_CODE = YES;
				CLANG_WARN__DUPLICATE_METHOD_MATCH = YES;
				COPY_PHASE_STRIP = YES;
				CURRENT_PROJECT_VERSION = 1;
				DEBUG_INFORMATION_FORMAT = "dwarf-with-dsym";
				ENABLE_NS_ASSERTIONS = NO;
				ENABLE_STRICT_OBJC_MSGSEND = YES;
				GCC_C_LANGUAGE_STANDARD = gnu99;
				GCC_WARN_64_TO_32_BIT_CONVERSION = YES;
				GCC_WARN_ABOUT_RETURN_TYPE = YES_ERROR;
				GCC_WARN_UNDECLARED_SELECTOR = YES;
				GCC_WARN_UNINITIALIZED_AUTOS = YES_AGGRESSIVE;
				GCC_WARN_UNUSED_FUNCTION = YES;
				GCC_WARN_UNUSED_VARIABLE = YES;
				INSTALL_PATH = "";
				MACOSX_DEPLOYMENT_TARGET = 10.9;
				MTL_ENABLE_DEBUG_INFO = NO;
				SDKROOT = macosx;
				SWIFT_INCLUDE_PATHS = "";
				VERSIONING_SYSTEM = "apple-generic";
				VERSION_INFO_PREFIX = "";
			};
			name = AdHoc;
		};
		9E0EB9B31ADF9DE000F7686C /* AdHoc */ = {
			isa = XCBuildConfiguration;
			buildSettings = {
				COMBINE_HIDPI_IMAGES = YES;
				DEFINES_MODULE = YES;
				DYLIB_COMPATIBILITY_VERSION = 1;
				DYLIB_CURRENT_VERSION = 1;
				DYLIB_INSTALL_NAME_BASE = "@rpath";
				FRAMEWORK_VERSION = A;
				INFOPLIST_FILE = Quadrat/Info.plist;
				INSTALL_PATH = "@executable_path/../Frameworks";
				LD_RUNPATH_SEARCH_PATHS = "$(inherited) @executable_path/../Frameworks @loader_path/Frameworks";
				PRODUCT_NAME = "$(TARGET_NAME)";
				SKIP_INSTALL = YES;
			};
			name = AdHoc;
		};
		9E0EB9B41ADF9DE000F7686C /* AdHoc */ = {
			isa = XCBuildConfiguration;
			buildSettings = {
				CODE_SIGN_IDENTITY = "iPhone Developer";
				"CODE_SIGN_IDENTITY[sdk=iphoneos*]" = "iPhone Developer";
				DEFINES_MODULE = YES;
				DYLIB_COMPATIBILITY_VERSION = 1;
				DYLIB_CURRENT_VERSION = 1;
				DYLIB_INSTALL_NAME_BASE = "@rpath";
				INFOPLIST_FILE = QuadratTouch/Info.plist;
				INSTALL_PATH = "@executable_path/../Frameworks";
				IPHONEOS_DEPLOYMENT_TARGET = 8.0;
				LD_RUNPATH_SEARCH_PATHS = "$(inherited) @executable_path/Frameworks @loader_path/Frameworks";
				MACOSX_DEPLOYMENT_TARGET = "";
				PRODUCT_NAME = "$(TARGET_NAME)";
				SDKROOT = iphoneos;
				SKIP_INSTALL = YES;
				TARGETED_DEVICE_FAMILY = "1,2";
				VALIDATE_PRODUCT = YES;
			};
			name = AdHoc;
		};
		9E0EB9B51ADF9DFA00F7686C /* AppStore */ = {
			isa = XCBuildConfiguration;
			buildSettings = {
				ALWAYS_SEARCH_USER_PATHS = NO;
				CLANG_CXX_LANGUAGE_STANDARD = "gnu++0x";
				CLANG_CXX_LIBRARY = "libc++";
				CLANG_ENABLE_MODULES = YES;
				CLANG_ENABLE_OBJC_ARC = YES;
				CLANG_WARN_BOOL_CONVERSION = YES;
				CLANG_WARN_CONSTANT_CONVERSION = YES;
				CLANG_WARN_DIRECT_OBJC_ISA_USAGE = YES_ERROR;
				CLANG_WARN_EMPTY_BODY = YES;
				CLANG_WARN_ENUM_CONVERSION = YES;
				CLANG_WARN_INT_CONVERSION = YES;
				CLANG_WARN_OBJC_ROOT_CLASS = YES_ERROR;
				CLANG_WARN_UNREACHABLE_CODE = YES;
				CLANG_WARN__DUPLICATE_METHOD_MATCH = YES;
				COPY_PHASE_STRIP = YES;
				CURRENT_PROJECT_VERSION = 1;
				DEBUG_INFORMATION_FORMAT = "dwarf-with-dsym";
				ENABLE_NS_ASSERTIONS = NO;
				ENABLE_STRICT_OBJC_MSGSEND = YES;
				GCC_C_LANGUAGE_STANDARD = gnu99;
				GCC_WARN_64_TO_32_BIT_CONVERSION = YES;
				GCC_WARN_ABOUT_RETURN_TYPE = YES_ERROR;
				GCC_WARN_UNDECLARED_SELECTOR = YES;
				GCC_WARN_UNINITIALIZED_AUTOS = YES_AGGRESSIVE;
				GCC_WARN_UNUSED_FUNCTION = YES;
				GCC_WARN_UNUSED_VARIABLE = YES;
				INSTALL_PATH = "";
				MACOSX_DEPLOYMENT_TARGET = 10.9;
				MTL_ENABLE_DEBUG_INFO = NO;
				SDKROOT = macosx;
				SWIFT_INCLUDE_PATHS = "";
				VERSIONING_SYSTEM = "apple-generic";
				VERSION_INFO_PREFIX = "";
			};
			name = AppStore;
		};
		9E0EB9B61ADF9DFA00F7686C /* AppStore */ = {
			isa = XCBuildConfiguration;
			buildSettings = {
				COMBINE_HIDPI_IMAGES = YES;
				DEFINES_MODULE = YES;
				DYLIB_COMPATIBILITY_VERSION = 1;
				DYLIB_CURRENT_VERSION = 1;
				DYLIB_INSTALL_NAME_BASE = "@rpath";
				FRAMEWORK_VERSION = A;
				INFOPLIST_FILE = Quadrat/Info.plist;
				INSTALL_PATH = "@executable_path/../Frameworks";
				LD_RUNPATH_SEARCH_PATHS = "$(inherited) @executable_path/../Frameworks @loader_path/Frameworks";
				PRODUCT_NAME = "$(TARGET_NAME)";
				SKIP_INSTALL = YES;
			};
			name = AppStore;
		};
		9E0EB9B71ADF9DFA00F7686C /* AppStore */ = {
			isa = XCBuildConfiguration;
			buildSettings = {
				CODE_SIGN_IDENTITY = "iPhone Developer";
				"CODE_SIGN_IDENTITY[sdk=iphoneos*]" = "iPhone Developer";
				DEFINES_MODULE = YES;
				DYLIB_COMPATIBILITY_VERSION = 1;
				DYLIB_CURRENT_VERSION = 1;
				DYLIB_INSTALL_NAME_BASE = "@rpath";
				INFOPLIST_FILE = QuadratTouch/Info.plist;
				INSTALL_PATH = "@executable_path/../Frameworks";
				IPHONEOS_DEPLOYMENT_TARGET = 8.0;
				LD_RUNPATH_SEARCH_PATHS = "$(inherited) @executable_path/Frameworks @loader_path/Frameworks";
				MACOSX_DEPLOYMENT_TARGET = "";
				PRODUCT_NAME = "$(TARGET_NAME)";
				SDKROOT = iphoneos;
				SKIP_INSTALL = YES;
				TARGETED_DEVICE_FAMILY = "1,2";
				VALIDATE_PRODUCT = YES;
			};
			name = AppStore;
		};
/* End XCBuildConfiguration section */

/* Begin XCConfigurationList section */
		476B70831A0EBAE700AFAC33 /* Build configuration list for PBXProject "Quadrat" */ = {
			isa = XCConfigurationList;
			buildConfigurations = (
				476B709D1A0EBAE700AFAC33 /* Debug */,
				476B709E1A0EBAE700AFAC33 /* Release */,
				9E0EB9B51ADF9DFA00F7686C /* AppStore */,
				4745BF9B1B1F1672004A9DD7 /* AppStoreVPP */,
				9E0EB9B21ADF9DE000F7686C /* AdHoc */,
			);
			defaultConfigurationIsVisible = 0;
			defaultConfigurationName = Release;
		};
		476B709F1A0EBAE700AFAC33 /* Build configuration list for PBXNativeTarget "Quadrat" */ = {
			isa = XCConfigurationList;
			buildConfigurations = (
				476B70A01A0EBAE700AFAC33 /* Debug */,
				476B70A11A0EBAE700AFAC33 /* Release */,
				9E0EB9B61ADF9DFA00F7686C /* AppStore */,
				4745BF9C1B1F1672004A9DD7 /* AppStoreVPP */,
				9E0EB9B31ADF9DE000F7686C /* AdHoc */,
			);
			defaultConfigurationIsVisible = 0;
			defaultConfigurationName = Release;
		};
		476B70ED1A0EBBA500AFAC33 /* Build configuration list for PBXNativeTarget "QuadratTouch" */ = {
			isa = XCConfigurationList;
			buildConfigurations = (
				476B70EE1A0EBBA500AFAC33 /* Debug */,
				476B70EF1A0EBBA500AFAC33 /* Release */,
				9E0EB9B71ADF9DFA00F7686C /* AppStore */,
				4745BF9D1B1F1672004A9DD7 /* AppStoreVPP */,
				9E0EB9B41ADF9DE000F7686C /* AdHoc */,
			);
			defaultConfigurationIsVisible = 0;
			defaultConfigurationName = Release;
		};
/* End XCConfigurationList section */
	};
	rootObject = 476B70801A0EBAE700AFAC33 /* Project object */;
}<|MERGE_RESOLUTION|>--- conflicted
+++ resolved
@@ -337,10 +337,7 @@
 					};
 					476B70D91A0EBBA500AFAC33 = {
 						CreatedOnToolsVersion = 6.1;
-<<<<<<< HEAD
 						DevelopmentTeam = VZ266K5KCR;
-=======
->>>>>>> 7cc22cf0
 					};
 				};
 			};
