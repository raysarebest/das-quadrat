--- conflicted
+++ resolved
@@ -71,11 +71,7 @@
     /** 
         The `m` parameter of API. Global parameter for session. Can be "swarm", "foursquare" or nil.
     */
-<<<<<<< HEAD
-    public var mode = "swarm"
-=======
-    public var mode            : String? = "swarm"
->>>>>>> 961e4998
+    public var mode: String? = "swarm"
     
     /** 
         The `locale` parameter of API. Global parameter for session.
