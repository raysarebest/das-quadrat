--- conflicted
+++ resolved
@@ -33,15 +33,7 @@
           
             queries.append(path)
         }
-<<<<<<< HEAD
-        let queryString = encodeURIComponent(",".join(queries))
-=======
-<<<<<<< Updated upstream
-        let queryString = ",".join(queries)
-=======
         let queryString = encodeURIComponent(queries.joinWithSeparator(","))
->>>>>>> Stashed changes
->>>>>>> ea6096a6
         
         let request =
         Request(baseURL: firstTask.request.baseURL,
